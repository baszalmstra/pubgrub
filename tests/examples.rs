--- conflicted
+++ resolved
@@ -19,13 +19,9 @@
 #[test]
 /// https://github.com/dart-lang/pub/blob/master/doc/solver.md#no-conflicts
 fn no_conflict() {
-<<<<<<< HEAD
-    let mut dependency_provider =
-        OfflineDependencyProvider::<&str, SemanticInterval, SemanticVersion>::new();
-=======
-    init_log();
-    let mut dependency_provider = OfflineDependencyProvider::<&str, SemanticVersion>::new();
->>>>>>> 7bb44c47
+    init_log();
+    let mut dependency_provider =
+        OfflineDependencyProvider::<&str, SemanticInterval, SemanticVersion>::new();
     #[rustfmt::skip]
         dependency_provider.add_dependencies(
         "root", (1, 0, 0),
@@ -55,13 +51,9 @@
 #[test]
 /// https://github.com/dart-lang/pub/blob/master/doc/solver.md#avoiding-conflict-during-decision-making
 fn avoiding_conflict_during_decision_making() {
-<<<<<<< HEAD
-    let mut dependency_provider =
-        OfflineDependencyProvider::<&str, SemanticInterval, SemanticVersion>::new();
-=======
-    init_log();
-    let mut dependency_provider = OfflineDependencyProvider::<&str, SemanticVersion>::new();
->>>>>>> 7bb44c47
+    init_log();
+    let mut dependency_provider =
+        OfflineDependencyProvider::<&str, SemanticInterval, SemanticVersion>::new();
     #[rustfmt::skip]
         dependency_provider.add_dependencies(
         "root", (1, 0, 0),
@@ -96,13 +88,9 @@
 #[test]
 /// https://github.com/dart-lang/pub/blob/master/doc/solver.md#performing-conflict-resolution
 fn conflict_resolution() {
-<<<<<<< HEAD
-    let mut dependency_provider =
-        OfflineDependencyProvider::<&str, SemanticInterval, SemanticVersion>::new();
-=======
-    init_log();
-    let mut dependency_provider = OfflineDependencyProvider::<&str, SemanticVersion>::new();
->>>>>>> 7bb44c47
+    init_log();
+    let mut dependency_provider =
+        OfflineDependencyProvider::<&str, SemanticInterval, SemanticVersion>::new();
     #[rustfmt::skip]
         dependency_provider.add_dependencies(
         "root", (1, 0, 0),
@@ -135,13 +123,9 @@
 #[test]
 /// https://github.com/dart-lang/pub/blob/master/doc/solver.md#conflict-resolution-with-a-partial-satisfier
 fn conflict_with_partial_satisfier() {
-<<<<<<< HEAD
-    let mut dependency_provider =
-        OfflineDependencyProvider::<&str, SemanticInterval, SemanticVersion>::new();
-=======
-    init_log();
-    let mut dependency_provider = OfflineDependencyProvider::<&str, SemanticVersion>::new();
->>>>>>> 7bb44c47
+    init_log();
+    let mut dependency_provider =
+        OfflineDependencyProvider::<&str, SemanticInterval, SemanticVersion>::new();
     #[rustfmt::skip]
     // root 1.0.0 depends on foo ^1.0.0 and target ^2.0.0
         dependency_provider.add_dependencies(
@@ -206,19 +190,12 @@
 ///
 /// Solution: a0, b0, c0, d0
 fn double_choices() {
-<<<<<<< HEAD
+    init_log();
     let mut dependency_provider =
         OfflineDependencyProvider::<&str, NumberInterval, NumberVersion>::new();
     dependency_provider.add_dependencies("a", 0, vec![("b", Range::full()), ("c", Range::full())]);
     dependency_provider.add_dependencies("b", 0, vec![("d", Range::singleton(0))]);
     dependency_provider.add_dependencies("b", 1, vec![("d", Range::singleton(1))]);
-=======
-    init_log();
-    let mut dependency_provider = OfflineDependencyProvider::<&str, NumberVersion>::new();
-    dependency_provider.add_dependencies("a", 0, vec![("b", Range::any()), ("c", Range::any())]);
-    dependency_provider.add_dependencies("b", 0, vec![("d", Range::exact(0))]);
-    dependency_provider.add_dependencies("b", 1, vec![("d", Range::exact(1))]);
->>>>>>> 7bb44c47
     dependency_provider.add_dependencies("c", 0, vec![]);
     dependency_provider.add_dependencies("c", 1, vec![("d", Range::singleton(2))]);
     dependency_provider.add_dependencies("d", 0, vec![]);
